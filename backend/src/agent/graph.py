--- conflicted
+++ resolved
@@ -40,13 +40,8 @@
 def generate_query(state: OverallState, config: RunnableConfig) -> QueryGenerationState:
     """LangGraph node that generates search queries based on the User's question.
 
-<<<<<<< HEAD
     Uses the configured LLM to create optimized search queries for web research
     based on the user's question.
-=======
-    Uses Gemini 2.0 Flash to create an optimized search queries for web research based on
-    the User's question.
->>>>>>> e34e569d
 
     Args:
         state: Current graph state containing the User's question
